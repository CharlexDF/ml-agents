--- conflicted
+++ resolved
@@ -151,13 +151,8 @@
     time_horizon: 1000
     num_layers: 2
     self_play:
-<<<<<<< HEAD
         window: 100
-        play_against_current_self_ratio: 0.2
-=======
-        window: 10
-        play_against_current_best_ratio: 0.5
->>>>>>> ffe2cfd7
+        play_against_current_best_ratio: 0.2
         save_steps: 50000
         swap_steps: 25000
 
@@ -172,7 +167,7 @@
     num_layers: 2
     self_play:
         window: 100
-        play_against_current_self_ratio: 0.2
+        play_against_current_best_ratio: 0.2
         save_steps: 50000
         swap_steps: 100000
 
