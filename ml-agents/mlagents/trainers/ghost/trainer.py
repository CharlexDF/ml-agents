--- conflicted
+++ resolved
@@ -241,18 +241,6 @@
                 name_to_policy_queue = self._team_to_name_to_policy_queue[
                     next_learning_team
                 ]
-<<<<<<< HEAD
-                # Get policies that correspond to the policy queue in question
-                try:
-                    policy = cast(TFPolicy, internal_policy_queue.get_nowait())
-                    self.current_policy_snapshot = policy.get_weights()
-                    policy_queue.put(policy)
-                except AgentManagerQueue.Empty:
-                    pass
-
-        self._learning_team = self.controller.get_learning_team(self.get_step)
-        # self._learning_team = self.controller.get_learning_team(self.ghost_step)
-=======
                 if brain_name in name_to_policy_queue:
                     behavior_id = create_name_behavior_id(
                         brain_name, next_learning_team
@@ -260,7 +248,6 @@
                     policy = self.get_policy(behavior_id)
                     policy.load_weights(self.current_policy_snapshot[brain_name])
                     name_to_policy_queue[brain_name].put(policy)
->>>>>>> fb5ccd02
 
         # Note save and swap should be on different step counters.
         # We don't want to save unless the policy is learning.
