# ## ML-Agent Learning (SAC)
# Contains an implementation of SAC as described in https://arxiv.org/abs/1801.01290
# and implemented in https://github.com/hill-a/stable-baselines

import logging
from collections import defaultdict
from typing import Dict
import os

import numpy as np

from mlagents.trainers.brain import BrainParameters, BrainInfo
from mlagents.trainers.action_info import ActionInfoOutputs
from mlagents.envs.timers import timed
from mlagents.trainers.tf_policy import TFPolicy
from mlagents.trainers.sac.policy import SACPolicy
from mlagents.trainers.rl_trainer import RLTrainer, AllRewardsOutput


LOGGER = logging.getLogger("mlagents.trainers")
BUFFER_TRUNCATE_PERCENT = 0.8


class SACTrainer(RLTrainer):
    """
    The SACTrainer is an implementation of the SAC algorithm, with support
    for discrete actions and recurrent networks.
    """

    def __init__(
        self,
        brain_name,
        reward_buff_cap,
        trainer_parameters,
        training,
        load,
        seed,
        run_id,
    ):
        """
        Responsible for collecting experiences and training SAC model.
        :param trainer_parameters: The parameters for the trainer (dictionary).
        :param training: Whether the trainer is set for training.
        :param load: Whether the model should be loaded.
        :param seed: The seed the model will be initialized with
        :param run_id: The The identifier of the current run
        """
        super().__init__(
            brain_name, trainer_parameters, training, run_id, reward_buff_cap
        )
        self.param_keys = [
            "batch_size",
            "buffer_size",
            "buffer_init_steps",
            "hidden_units",
            "learning_rate",
            "init_entcoef",
            "max_steps",
            "normalize",
            "num_update",
            "num_layers",
            "time_horizon",
            "sequence_length",
            "summary_freq",
            "tau",
            "use_recurrent",
            "summary_path",
            "memory_size",
            "model_path",
            "reward_signals",
            "vis_encode_type",
        ]

        self.check_param_keys()
        self.load = load
        self.seed = seed
        self.policy = None

        self.step = 0
        self.train_interval = (
            trainer_parameters["train_interval"]
            if "train_interval" in trainer_parameters
            else 1
        )
        self.reward_signal_updates_per_train = (
            trainer_parameters["reward_signals"]["reward_signal_num_update"]
            if "reward_signal_num_update" in trainer_parameters["reward_signals"]
            else trainer_parameters["num_update"]
        )

        self.checkpoint_replay_buffer = (
            trainer_parameters["save_replay_buffer"]
            if "save_replay_buffer" in trainer_parameters
            else False
        )
<<<<<<< HEAD
=======
        self.sac_policy = SACPolicy(
            seed, brain, trainer_parameters, self.is_training, load
        )
        self.policy = self.sac_policy

        # Load the replay buffer if load
        if load and self.checkpoint_replay_buffer:
            try:
                self.load_replay_buffer()
            except (AttributeError, FileNotFoundError):
                LOGGER.warning(
                    "Replay buffer was unable to load, starting from scratch."
                )
            LOGGER.debug(
                "Loaded update buffer with {} sequences".format(
                    self.update_buffer.num_experiences
                )
            )

        for _reward_signal in self.policy.reward_signals.keys():
            self.collected_rewards[_reward_signal] = {}
>>>>>>> 299b3325

        self.episode_steps = {}

    def save_model(self) -> None:
        """
        Saves the model. Overrides the default save_model since we want to save
        the replay buffer as well.
        """
        self.policy.save_model(self.get_step)
        if self.checkpoint_replay_buffer:
            self.save_replay_buffer()

    def save_replay_buffer(self) -> None:
        """
        Save the training buffer's update buffer to a pickle file.
        """
        filename = os.path.join(
            self.trainer_parameters["model_path"], "last_replay_buffer.hdf5"
        )
        LOGGER.info("Saving Experience Replay Buffer to {}".format(filename))
        with open(filename, "wb") as file_object:
            self.update_buffer.save_to_file(file_object)

    def load_replay_buffer(self) -> None:
        """
        Loads the last saved replay buffer from a file.
        """
        filename = os.path.join(
            self.trainer_parameters["model_path"], "last_replay_buffer.hdf5"
        )
        LOGGER.info("Loading Experience Replay Buffer from {}".format(filename))
        with open(filename, "rb+") as file_object:
            self.update_buffer.load_from_file(file_object)
        LOGGER.info(
            "Experience replay buffer has {} experiences.".format(
                self.update_buffer.num_experiences
            )
        )

    def add_policy_outputs(
        self, take_action_outputs: ActionInfoOutputs, agent_id: str, agent_idx: int
    ) -> None:
        """
        Takes the output of the last action and store it into the training buffer.
        """
        actions = take_action_outputs["action"]
        self.processing_buffer[agent_id]["actions"].append(actions[agent_idx])

    def add_rewards_outputs(
        self,
        rewards_out: AllRewardsOutput,
        values: Dict[str, np.ndarray],
        agent_id: str,
        agent_idx: int,
        agent_next_idx: int,
    ) -> None:
        """
        Takes the value output of the last action and store it into the training buffer.
        """
        self.processing_buffer[agent_id]["environment_rewards"].append(
            rewards_out.environment[agent_next_idx]
        )

    def process_experiences(
        self, name_behavior_id: str, current_info: BrainInfo, next_info: BrainInfo
    ) -> None:
        """
        Checks agent histories for processing condition, and processes them as necessary.
        :param name_behavior_id: string policy identifier.
        :param current_info: current BrainInfo.
        :param next_info: next BrainInfo.
        """
        if self.is_training:
            self.policy.update_normalization(next_info.vector_observations)
        for l in range(len(next_info.agents)):
            agent_actions = self.processing_buffer[next_info.agents[l]]["actions"]
            if (
                next_info.local_done[l]
                or len(agent_actions) >= self.trainer_parameters["time_horizon"]
            ) and len(agent_actions) > 0:
                agent_id = next_info.agents[l]

                # Bootstrap using last brain info. Set last element to duplicate obs and remove dones.
                if next_info.max_reached[l]:
                    bootstrapping_info = self.processing_buffer[
                        agent_id
                    ].last_brain_info
                    idx = bootstrapping_info.agents.index(agent_id)
                    for i, obs in enumerate(bootstrapping_info.visual_observations):
                        self.processing_buffer[agent_id]["next_visual_obs%d" % i][
                            -1
                        ] = obs[idx]
                    if self.policy.use_vec_obs:
                        self.processing_buffer[agent_id]["next_vector_in"][
                            -1
                        ] = bootstrapping_info.vector_observations[idx]
                    self.processing_buffer[agent_id]["done"][-1] = False

                self.processing_buffer.append_to_update_buffer(
                    self.update_buffer,
                    agent_id,
                    batch_size=None,
                    training_length=self.policy.sequence_length,
                )

                self.processing_buffer[agent_id].reset_agent()
                if next_info.local_done[l]:
                    self.stats["Environment/Episode Length"].append(
                        self.episode_steps.get(agent_id, 0)
                    )
                    self.episode_steps[agent_id] = 0
                    for name, rewards in self.collected_rewards.items():
                        if name == "environment":
                            self.cumulative_returns_since_policy_update.append(
                                rewards.get(agent_id, 0)
                            )
                            self.stats["Environment/Cumulative Reward"].append(
                                rewards.get(agent_id, 0)
                            )
                            self.reward_buffer.appendleft(rewards.get(agent_id, 0))
                            rewards[agent_id] = 0
                        else:
                            self.stats[
                                self.policy.reward_signals[name].stat_name
                            ].append(rewards.get(agent_id, 0))
                            rewards[agent_id] = 0

    def is_ready_update(self) -> bool:
        """
        Returns whether or not the trainer has enough elements to run update model
        :return: A boolean corresponding to whether or not update_model() can be run
        """
        return (
            self.update_buffer.num_experiences >= self.trainer_parameters["batch_size"]
            and self.step >= self.trainer_parameters["buffer_init_steps"]
        )

    @timed
    def update_policy(self) -> None:
        """
        If train_interval is met, update the SAC policy given the current reward signals.
        If reward_signal_train_interval is met, update the reward signals from the buffer.
        """
        if self.step % self.train_interval == 0:
            self.trainer_metrics.start_policy_update_timer(
                number_experiences=self.update_buffer.num_experiences,
                mean_return=float(np.mean(self.cumulative_returns_since_policy_update)),
            )
            self.update_sac_policy()
            self.update_reward_signals()
            self.trainer_metrics.end_policy_update()

    def create_policy(self, brain_parameters: BrainParameters) -> TFPolicy:
        policy = SACPolicy(
            self.seed,
            brain_parameters,
            self.trainer_parameters,
            self.is_training,
            self.load,
        )
        for _reward_signal in policy.reward_signals.keys():
            self.collected_rewards[_reward_signal] = {}

        # Load the replay buffer if load
        if self.load and self.checkpoint_replay_buffer:
            try:
                self.load_replay_buffer()
            except (AttributeError, FileNotFoundError):
                LOGGER.warning(
                    "Replay buffer was unable to load, starting from scratch."
                )
            LOGGER.debug(
                "Loaded update buffer with {} sequences".format(
                    self.update_buffer.num_experiences
                )
            )
        return policy

    def update_sac_policy(self) -> None:
        """
        Uses demonstration_buffer to update the policy.
        The reward signal generators are updated using different mini batches.
        If we want to imitate http://arxiv.org/abs/1809.02925 and similar papers, where the policy is updated
        N times, then the reward signals are updated N times, then reward_signal_updates_per_train
        is greater than 1 and the reward signals are not updated in parallel.
        """

        self.cumulative_returns_since_policy_update.clear()
        n_sequences = max(
            int(self.trainer_parameters["batch_size"] / self.policy.sequence_length), 1
        )

        num_updates = self.trainer_parameters["num_update"]
        batch_update_stats: Dict[str, list] = defaultdict(list)
        for _ in range(num_updates):
            LOGGER.debug("Updating SAC policy at step {}".format(self.step))
            buffer = self.update_buffer
            if (
                self.update_buffer.num_experiences
                >= self.trainer_parameters["batch_size"]
            ):
                sampled_minibatch = buffer.sample_mini_batch(
                    self.trainer_parameters["batch_size"],
                    sequence_length=self.policy.sequence_length,
                )
                # Get rewards for each reward
                for name, signal in self.policy.reward_signals.items():
                    sampled_minibatch[
                        "{}_rewards".format(name)
                    ] = signal.evaluate_batch(sampled_minibatch).scaled_reward

                update_stats = self.policy.update(sampled_minibatch, n_sequences)
                for stat_name, value in update_stats.items():
                    batch_update_stats[stat_name].append(value)

        # Truncate update buffer if neccessary. Truncate more than we need to to avoid truncating
        # a large buffer at each update.
        if self.update_buffer.num_experiences > self.trainer_parameters["buffer_size"]:
            self.update_buffer.truncate(
                int(self.trainer_parameters["buffer_size"] * BUFFER_TRUNCATE_PERCENT)
            )

        for stat, stat_list in batch_update_stats.items():
            self.stats[stat].append(np.mean(stat_list))

        bc_module = self.sac_policy.bc_module
        if bc_module:
            update_stats = bc_module.update()
            for stat, val in update_stats.items():
                self.stats[stat].append(val)

    def update_reward_signals(self) -> None:
        """
        Iterate through the reward signals and update them. Unlike in PPO,
        do it separate from the policy so that it can be done at a different
        interval.
        This function should only be used to simulate
        http://arxiv.org/abs/1809.02925 and similar papers, where the policy is updated
        N times, then the reward signals are updated N times. Normally, the reward signal
        and policy are updated in parallel.
        """
        buffer = self.update_buffer
        num_updates = self.reward_signal_updates_per_train
        n_sequences = max(
            int(self.trainer_parameters["batch_size"] / self.policy.sequence_length), 1
        )
        batch_update_stats: Dict[str, list] = defaultdict(list)
        for _ in range(num_updates):
            # Get minibatches for reward signal update if needed
            reward_signal_minibatches = {}
            for name, signal in self.policy.reward_signals.items():
                LOGGER.debug("Updating {} at step {}".format(name, self.step))
                # Some signals don't need a minibatch to be sampled - so we don't!
                if signal.update_dict:
                    reward_signal_minibatches[name] = buffer.sample_mini_batch(
                        self.trainer_parameters["batch_size"],
                        sequence_length=self.policy.sequence_length,
                    )
            update_stats = self.sac_policy.update_reward_signals(
                reward_signal_minibatches, n_sequences
            )
            for stat_name, value in update_stats.items():
                batch_update_stats[stat_name].append(value)
        for stat, stat_list in batch_update_stats.items():
            self.stats[stat].append(np.mean(stat_list))<|MERGE_RESOLUTION|>--- conflicted
+++ resolved
@@ -93,30 +93,6 @@
             if "save_replay_buffer" in trainer_parameters
             else False
         )
-<<<<<<< HEAD
-=======
-        self.sac_policy = SACPolicy(
-            seed, brain, trainer_parameters, self.is_training, load
-        )
-        self.policy = self.sac_policy
-
-        # Load the replay buffer if load
-        if load and self.checkpoint_replay_buffer:
-            try:
-                self.load_replay_buffer()
-            except (AttributeError, FileNotFoundError):
-                LOGGER.warning(
-                    "Replay buffer was unable to load, starting from scratch."
-                )
-            LOGGER.debug(
-                "Loaded update buffer with {} sequences".format(
-                    self.update_buffer.num_experiences
-                )
-            )
-
-        for _reward_signal in self.policy.reward_signals.keys():
-            self.collected_rewards[_reward_signal] = {}
->>>>>>> 299b3325
 
         self.episode_steps = {}
 
