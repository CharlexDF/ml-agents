--- conflicted
+++ resolved
@@ -129,12 +129,8 @@
     parsed_behavior_id0 = BehaviorIdentifiers.from_name_behavior_id(
         brain_params_team0.brain_name
     )
-<<<<<<< HEAD
-    trainer.add_policy(parsed_behavior_id0, brain_params_team0)
-=======
     policy = trainer.create_policy(parsed_behavior_id0, brain_params_team0)
     trainer.add_policy(parsed_behavior_id0, policy)
->>>>>>> 450aff91
     trajectory_queue0 = AgentManagerQueue(brain_params_team0.brain_name)
     trainer.subscribe_trajectory_queue(trajectory_queue0)
 
@@ -142,12 +138,8 @@
     parsed_behavior_id1 = BehaviorIdentifiers.from_name_behavior_id(
         brain_params_team1.brain_name
     )
-<<<<<<< HEAD
-    trainer.add_policy(parsed_behavior_id1, brain_params_team1)
-=======
     policy = trainer.create_policy(parsed_behavior_id1, brain_params_team1)
     trainer.add_policy(parsed_behavior_id1, policy)
->>>>>>> 450aff91
     trajectory_queue1 = AgentManagerQueue(brain_params_team1.brain_name)
     trainer.subscribe_trajectory_queue(trajectory_queue1)
 
@@ -208,12 +200,8 @@
 
     # First policy encountered becomes policy trained by wrapped PPO
     # This queue should remain empty after swap snapshot
-<<<<<<< HEAD
-    trainer.add_policy(parsed_behavior_id0, brain_params_team0)
-=======
     policy = trainer.create_policy(parsed_behavior_id0, brain_params_team0)
     trainer.add_policy(parsed_behavior_id0, policy)
->>>>>>> 450aff91
     policy_queue0 = AgentManagerQueue(brain_params_team0.brain_name)
     trainer.publish_policy_queue(policy_queue0)
 
@@ -221,12 +209,8 @@
     parsed_behavior_id1 = BehaviorIdentifiers.from_name_behavior_id(
         brain_params_team1.brain_name
     )
-<<<<<<< HEAD
-    trainer.add_policy(parsed_behavior_id1, brain_params_team1)
-=======
     policy = trainer.create_policy(parsed_behavior_id1, brain_params_team1)
     trainer.add_policy(parsed_behavior_id1, policy)
->>>>>>> 450aff91
     policy_queue1 = AgentManagerQueue(brain_params_team1.brain_name)
     trainer.publish_policy_queue(policy_queue1)
 
