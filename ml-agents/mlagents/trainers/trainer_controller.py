# # Unity ML-Agents Toolkit
# ## ML-Agent Learning
"""Launches trainers for each External Brains in a Unity Environment."""

import os
import sys
import threading
from typing import Dict, Optional, Set, List
from collections import defaultdict

import numpy as np
from mlagents.tf_utils import tf

from mlagents_envs.logging_util import get_logger
from mlagents.trainers.env_manager import EnvManager
from mlagents_envs.exception import (
    UnityEnvironmentException,
    UnityCommunicationException,
)
from mlagents.trainers.sampler_class import SamplerManager
from mlagents_envs.timers import hierarchical_timer, timed
from mlagents.trainers.trainer import Trainer
from mlagents.trainers.meta_curriculum import MetaCurriculum
from mlagents.trainers.trainer_util import TrainerFactory
from mlagents.trainers.behavior_id_utils import BehaviorIdentifiers
from mlagents.trainers.agent_processor import AgentManager
from mlagents.trainers.ghost.controller import GhostController


class TrainerController(object):
    def __init__(
        self,
        trainer_factory: TrainerFactory,
        model_path: str,
        summaries_dir: str,
        run_id: str,
        save_freq: int,
        meta_curriculum: Optional[MetaCurriculum],
        train: bool,
        training_seed: int,
        sampler_manager: SamplerManager,
        resampling_interval: Optional[int],
        ghost_controller: GhostController,
    ):
        """
        :param model_path: Path to save the model.
        :param summaries_dir: Folder to save training summaries.
        :param run_id: The sub-directory name for model and summary statistics
        :param save_freq: Frequency at which to save model
        :param meta_curriculum: MetaCurriculum object which stores information about all curricula.
        :param train: Whether to train model, or only run inference.
        :param training_seed: Seed to use for Numpy and Tensorflow random number generation.
        :param sampler_manager: SamplerManager object handles samplers for resampling the reset parameters.
        :param resampling_interval: Specifies number of simulation steps after which reset parameters are resampled.
        :param threaded: Whether or not to run trainers in a separate thread. Disable for testing/debugging.
        """
        self.trainers: Dict[str, Trainer] = {}
        self.brain_name_to_identifier: Dict[str, Set] = defaultdict(set)
        self.trainer_factory = trainer_factory
        self.model_path = model_path
        self.summaries_dir = summaries_dir
        self.logger = get_logger(__name__)
        self.run_id = run_id
        self.save_freq = save_freq
        self.train_model = train
        self.meta_curriculum = meta_curriculum
        self.sampler_manager = sampler_manager
        self.resampling_interval = resampling_interval
<<<<<<< HEAD
        self.ghost_controller = ghost_controller
=======
        self.ghost_controller = self.trainer_factory.ghost_controller
>>>>>>> 5c6fb748

        self.trainer_threads: List[threading.Thread] = []
        self.kill_trainers = False
        np.random.seed(training_seed)
        tf.set_random_seed(training_seed)

    def _get_measure_vals(self):
        brain_names_to_measure_vals = {}
        if self.meta_curriculum:
            for (
                brain_name,
                curriculum,
            ) in self.meta_curriculum.brains_to_curricula.items():
                # Skip brains that are in the metacurriculum but no trainer yet.
                if brain_name not in self.trainers:
                    continue
                if curriculum.measure == "progress":
                    measure_val = self.trainers[brain_name].get_step / float(
                        self.trainers[brain_name].get_max_steps
                    )
                    brain_names_to_measure_vals[brain_name] = measure_val
                elif curriculum.measure == "reward":
                    measure_val = np.mean(self.trainers[brain_name].reward_buffer)
                    brain_names_to_measure_vals[brain_name] = measure_val
        else:
            for brain_name, trainer in self.trainers.items():
                measure_val = np.mean(trainer.reward_buffer)
                brain_names_to_measure_vals[brain_name] = measure_val
        return brain_names_to_measure_vals

    @timed
    def _save_model(self):
        """
        Saves current model to checkpoint folder.
        """
        for brain_name in self.trainers.keys():
            for name_behavior_id in self.brain_name_to_identifier[brain_name]:
                self.trainers[brain_name].save_model(name_behavior_id)
        self.logger.info("Saved Model")

    def _save_model_when_interrupted(self):
        self.logger.info(
            "Learning was interrupted. Please wait while the graph is generated."
        )
        self._save_model()

    def _export_graph(self):
        """
        Exports latest saved models to .nn format for Unity embedding.
        """
        for brain_name in self.trainers.keys():
            for name_behavior_id in self.brain_name_to_identifier[brain_name]:
                self.trainers[brain_name].export_model(name_behavior_id)

    @staticmethod
    def _create_model_path(model_path):
        try:
            if not os.path.exists(model_path):
                os.makedirs(model_path)
        except Exception:
            raise UnityEnvironmentException(
                "The folder {} containing the "
                "generated model could not be "
                "accessed. Please make sure the "
                "permissions are set correctly.".format(model_path)
            )

    @timed
    def _reset_env(self, env: EnvManager) -> None:
        """Resets the environment.

        Returns:
            A Data structure corresponding to the initial reset state of the
            environment.
        """
        sampled_reset_param = self.sampler_manager.sample_all()
        new_meta_curriculum_config = (
            self.meta_curriculum.get_config() if self.meta_curriculum else {}
        )
        sampled_reset_param.update(new_meta_curriculum_config)
        env.reset(config=sampled_reset_param)

    def _should_save_model(self, global_step: int) -> bool:
        return (
            global_step % self.save_freq == 0 and global_step != 0 and self.train_model
        )

    def _not_done_training(self) -> bool:
        return (
            any(t.should_still_train for t in self.trainers.values())
            or not self.train_model
        ) or len(self.trainers) == 0

    def _create_trainer_and_manager(
        self, env_manager: EnvManager, name_behavior_id: str
    ) -> None:

        parsed_behavior_id = BehaviorIdentifiers.from_name_behavior_id(name_behavior_id)
        brain_name = parsed_behavior_id.brain_name
        trainerthread = None
        try:
            trainer = self.trainers[brain_name]
        except KeyError:
            trainer = self.trainer_factory.generate(brain_name)
            self.trainers[brain_name] = trainer
            if trainer.threaded:
                # Only create trainer thread for new trainers
                trainerthread = threading.Thread(
                    target=self.trainer_update_func, args=(trainer,), daemon=True
                )
                self.trainer_threads.append(trainerthread)

        policy = trainer.create_policy(
            parsed_behavior_id, env_manager.external_brains[name_behavior_id]
        )
        trainer.add_policy(parsed_behavior_id, policy)

        agent_manager = AgentManager(
            policy,
            name_behavior_id,
            trainer.stats_reporter,
            trainer.parameters.get("time_horizon", sys.maxsize),
            threaded=trainer.threaded,
        )
        env_manager.set_agent_manager(name_behavior_id, agent_manager)
        env_manager.set_policy(name_behavior_id, policy)
        self.brain_name_to_identifier[brain_name].add(name_behavior_id)

        trainer.publish_policy_queue(agent_manager.policy_queue)
        trainer.subscribe_trajectory_queue(agent_manager.trajectory_queue)

        # Only start new trainers
        if trainerthread is not None:
            trainerthread.start()

    def _create_trainers_and_managers(
        self, env_manager: EnvManager, behavior_ids: Set[str]
    ) -> None:
        for behavior_id in behavior_ids:
            self._create_trainer_and_manager(env_manager, behavior_id)

    @timed
    def start_learning(self, env_manager: EnvManager) -> None:
        self._create_model_path(self.model_path)
        tf.reset_default_graph()
        global_step = 0
        last_brain_behavior_ids: Set[str] = set()
        try:
            # Initial reset
            self._reset_env(env_manager)
            while self._not_done_training():
                external_brain_behavior_ids = set(env_manager.external_brains.keys())
                new_behavior_ids = external_brain_behavior_ids - last_brain_behavior_ids
                self._create_trainers_and_managers(env_manager, new_behavior_ids)
                last_brain_behavior_ids = external_brain_behavior_ids
                n_steps = self.advance(env_manager)
                for _ in range(n_steps):
                    global_step += 1
                    self.reset_env_if_ready(env_manager, global_step)
                    if self._should_save_model(global_step):
                        self._save_model()
            # Stop advancing trainers
            self.kill_trainers = True
            # Final save Tensorflow model
            if global_step != 0 and self.train_model:
                self._save_model()
        except (
            KeyboardInterrupt,
            UnityCommunicationException,
            UnityEnvironmentException,
        ) as ex:
            self.kill_trainers = True
            if self.train_model:
                self._save_model_when_interrupted()

            if isinstance(ex, KeyboardInterrupt):
                pass
            else:
                # If the environment failed, we want to make sure to raise
                # the exception so we exit the process with an return code of 1.
                raise ex
        if self.train_model:
            self._export_graph()

    def end_trainer_episodes(
        self, env: EnvManager, lessons_incremented: Dict[str, bool]
    ) -> None:
        self._reset_env(env)
        # Reward buffers reset takes place only for curriculum learning
        # else no reset.
        for trainer in self.trainers.values():
            trainer.end_episode()
        for brain_name, changed in lessons_incremented.items():
            if changed:
                self.trainers[brain_name].reward_buffer.clear()

    def reset_env_if_ready(self, env: EnvManager, steps: int) -> None:
        if self.meta_curriculum:
            # Get the sizes of the reward buffers.
            reward_buff_sizes = {
                k: len(t.reward_buffer) for (k, t) in self.trainers.items()
            }
            # Attempt to increment the lessons of the brains who
            # were ready.
            lessons_incremented = self.meta_curriculum.increment_lessons(
                self._get_measure_vals(), reward_buff_sizes=reward_buff_sizes
            )
        else:
            lessons_incremented = {}
        # If any lessons were incremented or the environment is
        # ready to be reset
        meta_curriculum_reset = any(lessons_incremented.values())
        # Check if we are performing generalization training and we have finished the
        # specified number of steps for the lesson
        generalization_reset = (
            not self.sampler_manager.is_empty()
            and (steps != 0)
            and (self.resampling_interval)
            and (steps % self.resampling_interval == 0)
        )
<<<<<<< HEAD
        if meta_curriculum_reset or generalization_reset or self.ghost_controller.reset:
=======
        ghost_controller_reset = self.ghost_controller.should_reset()
        if meta_curriculum_reset or generalization_reset or ghost_controller_reset:
>>>>>>> 5c6fb748
            self.end_trainer_episodes(env, lessons_incremented)

    @timed
    def advance(self, env: EnvManager) -> int:
        # Get steps
        with hierarchical_timer("env_step"):
            num_steps = env.advance()

        # Report current lesson
        if self.meta_curriculum:
            for brain_name, curr in self.meta_curriculum.brains_to_curricula.items():
                if brain_name in self.trainers:
                    self.trainers[brain_name].stats_reporter.set_stat(
                        "Environment/Lesson", curr.lesson_num
                    )

        for trainer in self.trainers.values():
            if not trainer.threaded:
                with hierarchical_timer("trainer_advance"):
                    trainer.advance()

        return num_steps

    def trainer_update_func(self, trainer: Trainer) -> None:
        while not self.kill_trainers:
            with hierarchical_timer("trainer_advance"):
                trainer.advance()<|MERGE_RESOLUTION|>--- conflicted
+++ resolved
@@ -66,11 +66,7 @@
         self.meta_curriculum = meta_curriculum
         self.sampler_manager = sampler_manager
         self.resampling_interval = resampling_interval
-<<<<<<< HEAD
-        self.ghost_controller = ghost_controller
-=======
         self.ghost_controller = self.trainer_factory.ghost_controller
->>>>>>> 5c6fb748
 
         self.trainer_threads: List[threading.Thread] = []
         self.kill_trainers = False
@@ -291,12 +287,8 @@
             and (self.resampling_interval)
             and (steps % self.resampling_interval == 0)
         )
-<<<<<<< HEAD
-        if meta_curriculum_reset or generalization_reset or self.ghost_controller.reset:
-=======
         ghost_controller_reset = self.ghost_controller.should_reset()
         if meta_curriculum_reset or generalization_reset or ghost_controller_reset:
->>>>>>> 5c6fb748
             self.end_trainer_episodes(env, lessons_incremented)
 
     @timed
