--- conflicted
+++ resolved
@@ -203,18 +203,11 @@
         :return: Intrinsic rewards for all agents.
         """
         if self.use_curiosity:
-<<<<<<< HEAD
             agent_index_to_ignore = []
             for agent_index, agent_id in enumerate(next_info.agents):
                 if self.training_buffer[agent_id].last_brain_info is None:
                     agent_index_to_ignore.append(agent_index)
             feed_dict = {self.model.batch_size: len(next_info.vector_observations), self.model.sequence_length: 1}
-=======
-            if curr_info.agents != next_info.agents:
-                raise UnityTrainerException("Training with Curiosity-driven exploration"
-                                            " and On-Demand Decision making is currently not supported.")
-            feed_dict = {self.model.batch_size: len(curr_info.vector_observations), self.model.sequence_length: 1}
->>>>>>> 7c16ce90
             if self.is_continuous_action:
                 feed_dict[self.model.output] = next_info.previous_vector_actions
             else:
